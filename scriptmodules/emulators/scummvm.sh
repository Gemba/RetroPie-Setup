#!/usr/bin/env bash

# This file is part of The RetroPie Project
#
# The RetroPie Project is the legal property of its developers, whose names are
# too numerous to list here. Please refer to the COPYRIGHT.md file distributed with this source.
#
# See the LICENSE.md file at the top-level directory of this distribution and
# at https://raw.githubusercontent.com/RetroPie/RetroPie-Setup/master/LICENSE.md
#

rp_module_id="scummvm"
rp_module_desc="ScummVM"
rp_module_help="Copy your ScummVM games to $romdir/scummvm.\nSee https://retropie.org.uk/docs/ScummVM/#example\nfor expected folders and files."
rp_module_licence="GPL3 https://raw.githubusercontent.com/scummvm/scummvm/master/COPYING"
rp_module_repo="git https://github.com/scummvm/scummvm.git v2.8.0"
rp_module_section="opt"
rp_module_flags="sdl2"

function depends_scummvm() {
    local depends=(
        liba52-0.7.4-dev libmpeg2-4-dev libogg-dev libvorbis-dev libflac-dev libgif-dev libmad0-dev libpng-dev
        libtheora-dev libfaad-dev libfluidsynth-dev libfreetype6-dev zlib1g-dev
        libjpeg-dev libasound2-dev libcurl4-openssl-dev libmikmod-dev libvpx-dev
    )
    if isPlatform "vero4k"; then
        depends+=(vero3-userland-dev-osmc)
    fi
    if [[ "$md_id" == "scummvm-sdl1" ]]; then
        depends+=(libsdl1.2-dev)
    else
        depends+=(libsdl2-dev)
    fi
    getDepends "${depends[@]}"
}

function sources_scummvm() {
    gitPullOrClone
}

function build_scummvm() {
    rpSwap on 750
    local params=(
        --prefix="$md_inst"
        --enable-release --enable-vkeybd
        --disable-debug --disable-eventrecorder --disable-sonivox
    )
    isPlatform "rpi" && isPlatform "32bit" && params+=(--host=raspberrypi)
    isPlatform "rpi" && [[ "$md_id" == "scummvm-sdl1" ]] && params+=(--opengl-mode=none)
    # stop scummvm using arm-linux-gnueabihf-g++ which is v4.6 on
    # wheezy and doesn't like rpi2 cpu flags
    if isPlatform "rpi"; then
        if [[ "$md_id" == "scummvm-sdl1" ]]; then
            SDL_CONFIG=sdl-config CC="gcc" CXX="g++" ./configure "${params[@]}"
        else
            CC="gcc" CXX="g++" ./configure "${params[@]}"
        fi
    else
        ./configure "${params[@]}"
    fi
    make clean
    make
    strip "$md_build/scummvm"
    rpSwap off
    md_ret_require="$md_build/scummvm"
}

function install_scummvm() {
    make install
    mkdir -p "$md_inst/extra"
    cp -v backends/vkeybd/packs/vkeybd_*.zip "$md_inst/extra"
}

function configure_scummvm() {
    mkRomDir "scummvm"

    local dir
    for dir in .config .local/share; do
        moveConfigDir "$home/$dir/scummvm" "$md_conf_root/scummvm"
    done

    # copy python helper
    cp "$scriptdir/scriptmodules/supplementary/scummvm/scummvm_helper.py" "$romdir/scummvm/"
    chmod a+x "$romdir/scummvm/scummvm_helper.py"

    # Create startup script
    rm -f "$romdir/scummvm/+Launch GUI.sh"
    local name="ScummVM"
    [[ "$md_id" == "scummvm-sdl1" ]] && name="ScummVM-SDL1"
    cat > "$romdir/scummvm/+Start $name.sh" << _EOF_
<<<<<<< HEAD
#! /usr/bin/env bash

# input from runcommand %BASENAME%
base_name="\$1"
# <base_name>.svm and <base_name>/ folder expected to be siblings on filesystem

emu_home="$md_inst"
scummvm_bin="\$emu_home/bin/scummvm"
rom_home="$romdir/scummvm"
scummvm_ini="\$HOME/.config/scummvm/scummvm.ini"

pushd "\$rom_home" >/dev/null

params=(
  --fullscreen
  --joystick=0
  --extrapath="\$emu_home/extra"
)
# enable for verbose log
#params+=(--debuglevel=3)

if [[ -n "\$base_name" ]] ; then
    # launch was via *.svm file, append extension and read file content
    game_id=\$(cat "\$rom_home/\${base_name}.svm" | xargs)

    # expect game id in *.svm file
    # check if game id is present in *.svm file (maybe absent on first start)
    if [[ -z "\$game_id" ]] ; then
        # absent, try detection
        # scrape --detect output: it returns game id without engine
        game_id=\$("\$scummvm_bin" --detect --path="\$base_name" | grep -A 2 "GameID" | tail +3 | cut -f 1 -d ' ' | cut -f 2 -d ':')
        if [[ -z "\$game_id" ]] ; then
            # if game_id is empty at this point, then detection was not successful
            cat << EOF
FATAL: Detecting game in directory "\$base_name" failed. Game will not start.
Maybe a required game file is missing? Check https://wiki.scummvm.org for this
game. Else try running this command to identify any other possible cause:
    \$scummvm_bin --detect --path="\$rom_home/\$base_name" --debuglevel=3
EOF
            exit 1
        else
            # add game id to ~/.config/scummvm/scummvm.ini for customisation
            "\$scummvm_bin" --add --path="\$base_name" >/dev/null 2>&1
            # make sure any added game id variant (i.e. with dashed suffix) is
            # mapped to [<game_id>]
            "\$rom_home/scummvm_helper.py" uniq "\$game_id"
            echo "\$game_id" > "\$rom_home/\${base_name}.svm"
        fi
    else
        # some sanity checks if user has manually added a wrong value to *.svm file
        found_in_scummvm_ini=\$("\$rom_home/scummvm_helper.py" checkentry "\$game_id")
        if [[ "absent" == "\$found_in_scummvm_ini" ]] ; then
            # add to ~/.config/scummvm/scummvm.ini for customisation
            "\$scummvm_bin" --add --path="\$base_name" >/dev/null 2>&1
            # make sure any added game id variant (i.e. with dashed suffix) is
            # mapped to [<game_id>] and any dash in the *.svm value is cut off.
            tgt=\$(echo "\$game_id" | cut -f 1 -d '-')
            "\$rom_home/scummvm_helper.py" uniq "\$tgt"
            if [[ \$? -ne 0 ]] ; then
                # most likely an invalid gameid given in *.svm
                params+=(--path="\$base_name")
                cat << EOF
WARNING: Game id [\$game_id] has no corresponding section in
    \$scummvm_ini
Please empty contents of \${base_name}.svm and restart game to fix.
If the game can be started now, the game config is not saved.
EOF
            else
                # write corrected game id if the previous had a dash
                echo "\$tgt" > "\$rom_home/\$base_name.svm"
                game_id="\$tgt"
            fi
        fi
    fi
else
    # force directly detour into UI (to add game / mass add in UI), most likely at initial start of ScummVM.
    game_id=""
fi

ini_pre=\$(grep "\[" "\$scummvm_ini" | sort | sha256sum)

"\$scummvm_bin" "\${params[@]}" "\$game_id"

# detecting if game sections added/removed via ScummVM UI
ini_post=\$(grep "\[" "\$scummvm_ini" | sort | sha256sum)

if [[ "\${ini_pre}" != "\${ini_post}" ]] ; then
    # run when returning from ScummVM UI Game add... or Mass add...
    "\$rom_home/scummvm_helper.py" uniq _all_
    "\$rom_home/scummvm_helper.py" createsvm
fi

=======
#!/bin/bash
game="\$1"
pushd "$romdir/scummvm" >/dev/null
if ! grep -qs extrapath "\$HOME/.config/scummvm/scummvm.ini"; then
    params="--extrapath="$md_inst/extra""
fi
$md_inst/bin/scummvm --fullscreen \$params --joystick=0 "\$game"
while read id desc; do
    echo "\$desc" > "$romdir/scummvm/\$id.svm"
done < <($md_inst/bin/scummvm --list-targets | tail -n +3)
>>>>>>> ad3ca8c4
popd >/dev/null
_EOF_
    chown "$user":"$user" "$romdir/scummvm/+Start $name.sh"
    chmod u+x "$romdir/scummvm/+Start $name.sh"

    addEmulator 1 "$md_id" "scummvm" "bash $romdir/scummvm/+Start\ $name.sh %BASENAME%"
    addSystem "scummvm"
}<|MERGE_RESOLUTION|>--- conflicted
+++ resolved
@@ -88,7 +88,6 @@
     local name="ScummVM"
     [[ "$md_id" == "scummvm-sdl1" ]] && name="ScummVM-SDL1"
     cat > "$romdir/scummvm/+Start $name.sh" << _EOF_
-<<<<<<< HEAD
 #! /usr/bin/env bash
 
 # input from runcommand %BASENAME%
@@ -105,8 +104,12 @@
 params=(
   --fullscreen
   --joystick=0
-  --extrapath="\$emu_home/extra"
 )
+
+if ! grep -qs extrapath "\$scummvm_ini"; then
+    params+=(--extrapath="\$emu_home/extra")
+fi
+
 # enable for verbose log
 #params+=(--debuglevel=3)
 
@@ -181,18 +184,6 @@
     "\$rom_home/scummvm_helper.py" createsvm
 fi
 
-=======
-#!/bin/bash
-game="\$1"
-pushd "$romdir/scummvm" >/dev/null
-if ! grep -qs extrapath "\$HOME/.config/scummvm/scummvm.ini"; then
-    params="--extrapath="$md_inst/extra""
-fi
-$md_inst/bin/scummvm --fullscreen \$params --joystick=0 "\$game"
-while read id desc; do
-    echo "\$desc" > "$romdir/scummvm/\$id.svm"
-done < <($md_inst/bin/scummvm --list-targets | tail -n +3)
->>>>>>> ad3ca8c4
 popd >/dev/null
 _EOF_
     chown "$user":"$user" "$romdir/scummvm/+Start $name.sh"
