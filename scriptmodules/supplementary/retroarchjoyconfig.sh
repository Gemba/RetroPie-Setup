--- conflicted
+++ resolved
@@ -10,13 +10,8 @@
     clear
     # todo Find number of first joystick device in /dev/input
     numJoypads=$(ls -1 /dev/input/js* | head -n 1)
-<<<<<<< HEAD
     $emudir/retroarch/retroarch-joyconfig --autoconfig "$emudir/retroarch/configs/tempconfig.cfg" --timeout 4 --joypad ${numJoypads:13}
     configfname=`grep "input_device = \"" "$emudir/retroarch/configs/tempconfig.cfg"`
-=======
-    $rootdir/emulators/RetroArch/tools/retroarch-joyconfig --autoconfig "$rootdir/emulators/RetroArch/configs/tempconfig.cfg" --timeout 4 --joypad ${numJoypads:13}
-    configfname=`grep "input_device = \"" $rootdir/emulators/RetroArch/configs/tempconfig.cfg`
->>>>>>> 33a22455
     configfname=`echo ${configfname:16:-1} | tr -d ' '`
     mv "$emudir/retroarch/configs/tempconfig.cfg" "$emudir/retroarch/configs/$configfname.cfg"
     chown -R $user:$user "$emudir/retroarch/configs"
