#!/usr/bin/env bash

# This file is part of The RetroPie Project
#
# The RetroPie Project is the legal property of its developers, whose names are
# too numerous to list here. Please refer to the COPYRIGHT.md file distributed with this source.
#
# See the LICENSE.md file at the top-level directory of this distribution and
# at https://raw.githubusercontent.com/RetroPie/RetroPie-Setup/master/LICENSE.md
#

rp_module_id="image"
rp_module_desc="Create/Manage RetroPie images"
rp_module_section=""
rp_module_flags="!arm"

function depends_image() {
    getDepends kpartx unzip binfmt-support qemu-user-static rsync parted squashfs-tools dosfstools e2fsprogs
}

function create_chroot_image() {
    local dist="$1"
    [[ -z "$dist" ]] && dist="stretch"

    local chroot="$2"
    [[ -z "$chroot" ]] && chroot="$md_build/chroot"

    mkdir -p "$md_build"
    pushd "$md_build"

    mkdir -p "$chroot"

    local url
    local image
    case "$dist" in
        jessie)
            url="https://downloads.raspberrypi.org/raspbian_lite/images/raspbian_lite-2017-07-05/2017-07-05-raspbian-jessie-lite.zip"
            ;;
        stretch)
            url="https://downloads.raspberrypi.org/raspbian_lite/images/raspbian_lite-2019-04-09/2019-04-08-raspbian-stretch-lite.zip"
            ;;
        buster)
            url="https://downloads.raspberrypi.org/raspbian_lite_latest"
            ;;
        *)
            md_ret_errors+=("Unknown/unsupported Raspbian version")
            return 1
            ;;
    esac

    local base="raspbian-${dist}-lite"
    local image="$base.img"
    if [[ ! -f "$image" ]]; then
        wget -c -O "$base.zip" "$url"
        unzip -o "$base.zip"
        mv "$(unzip -Z -1 "$base.zip")" "$image"
        rm "$base.zip"
    fi

    # mount image
    local partitions=($(kpartx -s -a -v "$image" | awk '{ print "/dev/mapper/"$3 }'))
    local part_boot="${partitions[0]}"
    local part_root="${partitions[1]}"

    local tmp="$(mktemp -d -p "$md_build")"
    mkdir -p "$tmp/boot"

    mount "$part_root" "$tmp"
    mount "$part_boot" "$tmp/boot"

    printMsgs "console" "Creating chroot from $image ..."
    rsync -aAHX --numeric-ids --delete "$tmp/" "$chroot/"

    umount -l "$tmp/boot" "$tmp"
    rm -rf "$tmp"

    kpartx -d "$image"

    popd
}

function install_rp_image() {
    local platform="$1"
    [[ -z "$platform" ]] && return

    local chroot="$2"
    [[ -z "$chroot" ]] && chroot="$md_build/chroot"

    # hostname to retropie
    echo "retropie" >"$chroot/etc/hostname"
    sed -i "s/raspberrypi/retropie/" "$chroot/etc/hosts"

    # quieter boot / disable plymouth (as without the splash parameter it
    # causes all boot messages to be displayed and interferes with people
    # using tty3 to make the boot even quieter)
    if ! grep -q consoleblank "$chroot/boot/cmdline.txt"; then
        # extra quiet as the raspbian usr/lib/raspi-config/init_resize.sh does
        # sed -i 's/ quiet init=.*$//' /boot/cmdline.txt so this will remove the last quiet
        # and the init line but leave ours intact
        sed -i "s/quiet/quiet loglevel=3 consoleblank=0 plymouth.enable=0 quiet/" "$chroot/boot/cmdline.txt"
    fi

    # set default GPU mem (videocore only) and overscan_scale so ES scales to overscan settings.
    iniConfig "=" "" "$chroot/boot/config.txt"
    if ! [[ "$platform" =~ rpi.*kms|rpi4 ]]; then
        iniSet "gpu_mem_256" 128
        iniSet "gpu_mem_512" 256
        iniSet "gpu_mem_1024" 256
    fi
    iniSet "overscan_scale" 1

    [[ -z "$__chroot_branch" ]] && __chroot_branch="master"
    cat > "$chroot/home/pi/install.sh" <<_EOF_
#!/bin/bash
cd
sudo apt-get update
sudo apt-get -y install git dialog xmlstarlet joystick
git clone -b "$__chroot_branch" https://github.com/RetroPie/RetroPie-Setup.git
cd RetroPie-Setup
modules=(
    'raspbiantools apt_upgrade'
    'setup basic_install'
    'bluetooth depends'
    'raspbiantools enable_modules'
    'autostart enable'
    'usbromservice'
    'samba depends'
    'samba install_shares'
    'splashscreen default'
    'splashscreen enable'
    'bashwelcometweak'
    'xpad'
)
for module in "\${modules[@]}"; do
<<<<<<< HEAD
    # rpi1 platform would use QEMU_CPU set to arm1176, but it seems buggy currently (lots of segfaults)
    sudo QEMU_CPU=cortex-a15 __platform=$platform __nodialog=1 __has_binaries=$__chroot_has_binaries ./retropie_packages.sh \$module
=======
    sudo __platform=$platform __nodialog=1 ./retropie_packages.sh \$module
>>>>>>> 0d04b8dc
done

rm -rf tmp
sudo apt-get clean
_EOF_

    # chroot and run install script
    rp_callModule image chroot "$chroot" bash /home/pi/install.sh

    rm "$chroot/home/pi/install.sh"

    # remove any ssh host keys that may have been generated during any ssh package upgrades
    rm -f "$chroot/etc/ssh/ssh_host"*
}

function _init_chroot_image() {
    # unmount on ctrl+c
    trap "_trap_chroot_image '$chroot'" INT

    # mount special filesytems to chroot
    mkdir -p "$chroot"/dev/pts
    mount none -t devpts "$chroot"/dev/pts
    mount -t proc /proc "$chroot"/proc

    # required for emulated chroot
    cp "/usr/bin/qemu-arm-static" "$chroot"/usr/bin/

    local nameserver="$__nameserver"
    [[ -z "$nameserver" ]] && nameserver="$(nmcli device show | grep IP4.DNS | awk '{print $NF; exit}')"
    # so we can resolve inside the chroot
    echo "nameserver $nameserver" >"$chroot"/etc/resolv.conf

    # move /etc/ld.so.preload out of the way to avoid warnings
    mv "$chroot/etc/ld.so.preload" "$chroot/etc/ld.so.preload.bak"
}

function _deinit_chroot_image() {
    local chroot="$1"
    [[ -z "$chroot" ]] && chroot="$md_build/chroot"

    trap "" INT

    >"$chroot/etc/resolv.conf"

    # restore /etc/ld.so.preload
    mv "$chroot/etc/ld.so.preload.bak" "$chroot/etc/ld.so.preload"

    umount -l "$chroot/proc" "$chroot/dev/pts"
    trap INT
}

function _trap_chroot_image() {
    _deinit_chroot_image "$1"
    exit
}

function chroot_image() {
    local chroot="$1"
    [[ -z "$chroot" ]] && chroot="$md_build/chroot"
    shift

    printMsgs "console" "Chrooting to $chroot ..."
    _init_chroot_image "$chroot"
    HOME="/home/pi" chroot --userspec 1000:1000 "$chroot" "$@"
    _deinit_chroot_image "$chroot"
}

function create_image() {
    local image="$1"
    [[ -z "$image" ]] && return 1

    local chroot="$2"
    [[ -z "$chroot" ]] && chroot="$md_build/chroot"

    image+=".img"

    # make image size 300mb larger than contents of chroot
    local mb_size=$(du -s --block-size 1048576 $chroot 2>/dev/null | cut -f1)
    ((mb_size+=492))

    # create image
    printMsgs "console" "Creating image $image ..."
    dd if=/dev/zero of="$image" bs=1M count="$mb_size"

    # partition
    printMsgs "console" "partitioning $image ..."
    parted -s "$image" -- \
        mklabel msdos \
        unit mib \
        mkpart primary fat16 4 260 \
        set 1 boot on \
        mkpart primary 260 -1s

    # format
    printMsgs "console" "Formatting $image ..."

    # change to the image folder as kpartx has problems removing the
    # device mapper files when using a full path to the image
    local image_path="${image%/*}"
    local image_name="${image##*/}"
    pushd "$image_path"

    local partitions=($(kpartx -s -a -v "$image_name" | awk '{ print "/dev/mapper/"$3 }'))
    local part_boot="${partitions[0]}"
    local part_root="${partitions[1]}"

    mkfs.vfat -F 16 -n boot "$part_boot"
    mkfs.ext4 -O ^metadata_csum,^huge_file -L retropie "$part_root"

    parted "$image_name" print

    # disable ctrl+c
    trap "" INT

    # mount
    printMsgs "console" "Mounting $image_name ..."
    local tmp="$(mktemp -d -p "$md_build")"
    mount "$part_root" "$tmp"
    mkdir -p "$tmp/boot"
    mount "$part_boot" "$tmp/boot"

    # copy files
    printMsgs "console" "Rsyncing chroot to $image_name ..."
    rsync -aAHX --numeric-ids "$chroot/" "$tmp/"

    # we need to fix up the UUIDS for /boot/cmdline.txt and /etc/fstab
    local old_id="$(sed "s/.*PARTUUID=\([^-]*\).*/\1/" $tmp/boot/cmdline.txt)"
    local new_id="$(blkid -s PARTUUID -o value "$part_root" | cut -c -8)"
    sed -i "s/$old_id/$new_id/" "$tmp/boot/cmdline.txt"
    sed -i "s/$old_id/$new_id/g" "$tmp/etc/fstab"

    # unmount
    umount -l "$tmp/boot" "$tmp"
    rm -rf "$tmp"

    kpartx -d "$image_name"

    trap INT

    printMsgs "console" "Compressing $image ..."
    gzip -f "$image"
}

# generate berryboot squashfs from filesystem
function create_bb_image() {
    local image="$1"
    [[ -z "$image" ]] && return 1

    local chroot="$2"
    [[ -z "$chroot" ]] && chroot="$md_build/chroot"

    image+="-berryboot.img256"

    # replace fstab
    echo "proc            /proc           proc    defaults          0       0" >"$chroot/etc/fstab"

    # remove any earlier image
    rm -f "$image"

    mksquashfs "$chroot" "$image" -comp lzo -e boot -e lib/modules
}

function all_image() {
    local platform
    local image
    local dist="$1"
    for platform in rpi1 rpi2; do
        platform_image "$platform" "$dist"
    done
}

function platform_image() {
    local platform="$1"
    local dist="$2"
    [[ -z "$platform" ]] && exit

    local dest="$__tmpdir/images"
    mkdir -p "$dest"

    local image="$dest/retropie-${dist}-${__version}-"
    case "$platform" in
        rpi1)
            image+="rpi1_zero"
            ;;
        rpi2)
            image+="rpi2_rpi3"
            ;;
        rpi3|rpi4)
            image+="$platform"
            ;;
        *)
            fatalError "Unknown platform $platform for image building"
            ;;
    esac

    rp_callModule image create_chroot "$dist"
    rp_callModule image install_rp "$platform"
    rp_callModule image create "$image"
    rp_callModule image create_bb "$image"
}<|MERGE_RESOLUTION|>--- conflicted
+++ resolved
@@ -132,12 +132,8 @@
     'xpad'
 )
 for module in "\${modules[@]}"; do
-<<<<<<< HEAD
     # rpi1 platform would use QEMU_CPU set to arm1176, but it seems buggy currently (lots of segfaults)
-    sudo QEMU_CPU=cortex-a15 __platform=$platform __nodialog=1 __has_binaries=$__chroot_has_binaries ./retropie_packages.sh \$module
-=======
-    sudo __platform=$platform __nodialog=1 ./retropie_packages.sh \$module
->>>>>>> 0d04b8dc
+    sudo __platform=$platform __nodialog=1 __has_binaries=$__chroot_has_binaries ./retropie_packages.sh \$module
 done
 
 rm -rf tmp
